/*
 *  Copyright 2020, Sebastian Pütz
 *
 *  Redistribution and use in source and binary forms, with or without
 *  modification, are permitted provided that the following conditions
 *  are met:
 *
 *  1. Redistributions of source code must retain the above copyright
 *     notice, this list of conditions and the following disclaimer.
 *
 *  2. Redistributions in binary form must reproduce the above
 *     copyright notice, this list of conditions and the following
 *     disclaimer in the documentation and/or other materials provided
 *     with the distribution.
 *
 *  3. Neither the name of the copyright holder nor the names of its
 *     contributors may be used to endorse or promote products derived
 *     from this software without specific prior written permission.
 *
 *  THIS SOFTWARE IS PROVIDED BY THE COPYRIGHT HOLDERS AND CONTRIBUTORS
 *  "AS IS" AND ANY EXPRESS OR IMPLIED WARRANTIES, INCLUDING, BUT NOT
 *  LIMITED TO, THE IMPLIED WARRANTIES OF MERCHANTABILITY AND FITNESS
 *  FOR A PARTICULAR PURPOSE ARE DISCLAIMED. IN NO EVENT SHALL THE
 *  COPYRIGHT HOLDER OR CONTRIBUTORS BE LIABLE FOR ANY DIRECT, INDIRECT,
 *  INCIDENTAL, SPECIAL, EXEMPLARY, OR CONSEQUENTIAL DAMAGES (INCLUDING,
 *  BUT NOT LIMITED TO, PROCUREMENT OF SUBSTITUTE GOODS OR SERVICES;
 *  LOSS OF USE, DATA, OR PROFITS; OR BUSINESS INTERRUPTION) HOWEVER
 *  CAUSED AND ON ANY THEORY OF LIABILITY, WHETHER IN CONTRACT, STRICT
 *  LIABILITY, OR TORT (INCLUDING NEGLIGENCE OR OTHERWISE) ARISING IN
 *  ANY WAY OUT OF THE USE OF THIS SOFTWARE, EVEN IF ADVISED OF THE
 *  POSSIBILITY OF SUCH DAMAGE.
 *
 *  authors:
 *    Sebastian Pütz <spuetz@uni-osnabrueck.de>
 *
 */

#ifndef MESH_MAP__MESH_MAP_H
#define MESH_MAP__MESH_MAP_H

#include <atomic>
#include <dynamic_reconfigure/server.h>
#include <geometry_msgs/Point.h>
#include <lvr2/geometry/BaseVector.hpp>
#include <lvr2/io/HDF5IO.hpp>
#include <mesh_map/MeshMapConfig.h>
#include <mesh_map/abstract_layer.h>
#include <mesh_msgs/MeshVertexCosts.h>
#include <mesh_msgs/MeshVertexColors.h>
#include <mutex>
#include <pluginlib/class_loader.h>
#include <std_msgs/ColorRGBA.h>
#include <tf2_ros/buffer.h>
#include <tuple>
#include "nanoflann.hpp"
#include "nanoflann_mesh_adaptor.h"
#include <sensor_msgs/PointCloud2.h>
#include <organized_fast_mesh_generator.h>
#include <lvr2/geometry/Quaternion.hpp>
<<<<<<< HEAD

=======
>>>>>>> 9bde5f13
namespace mesh_map
{
    class MeshMap
    {
    public:
        typedef boost::shared_ptr<MeshMap> Ptr;

        MeshMap(tf2_ros::Buffer& tf, bool subscribe =false);

        /**
         * @brief Calculate normals and cost values and publishes all as mesh_msgs
         * @return true f the mesh and its attributes have been load successfully.
         */
        bool readMap();

        /**
         * @brief Loads all configures layer plugins
         * @return true if the layer plugins have been load successfully.
         */
        bool loadLayerPlugins();

        /**
         * @brief Initialized all loaded layer plugins
         * @return true if the loaded layer plugins have been initialized successfully.
         */
        bool initLayerPlugins();

        /**
         * @brief Return and optional vertex handle of to the closest vertex to the given position
         * @param pos the search position
         * @return
         */
        lvr2::OptionalVertexHandle getNearestVertexHandle(const mesh_map::Vector& pos);

        /**
         * @brief return true if the given position lies inside the triangle with respect to the given maximum distance.
         * @param pos The query position
         * @param face The triangle to check for
         * @param dist The maximum distance to the triangle
         * @return true if the query position is inside the triangle within the maximum distance
         */
        bool inTriangle(const Vector& pos, const lvr2::FaceHandle& face, const float& dist);

        /**
         * @brief Searches for a triangle which contains the given position with respect to the maximum distance
         * @param position The query position
         * @param max_dist The maximum distance to the triangle
         * @return Optional face handle, the optional is valid if a corresponding triangle has been found.
         */
        lvr2::OptionalFaceHandle getContainingFace(Vector& position, const float& max_dist);

        /**
         * @brief Searches for a triangle which contains the given position with respect to the maximum distance
         * @param position The query position
         * @param max_dist The maximum distance to the triangle
         * @return optional tuple of the corresponding triangle, the triangle's vertices, and barycentric coordinates, if a corresponding triangle has been found.
         */
        boost::optional<std::tuple<lvr2::FaceHandle, std::array<mesh_map::Vector, 3>,
                std::array<float, 3>>> searchContainingFace(Vector& position, const float& max_dist);

        /**
         * @brief reconfigure callback function which is called if a dynamic reconfiguration were triggered.
         */
        void reconfigureCallback(mesh_map::MeshMapConfig& config, uint32_t level);

        /**
         * @brief A method which combines all layer costs with the respective weightings
         */
        void combineVertexCosts();

        /**
         * @brief Computes contours
         * @param contours the vector to bo filled with contours
         * @param min_contour_size The minimum contour size, i.e. the number of vertices per contour.
         */
        void findContours(std::vector<std::vector<lvr2::VertexHandle>>& contours, int min_contour_size);

        /**
         * @brief Publishes the given vertex map as mesh_msgs/VertexCosts, e.g. to visualize these.
         * @param costs The cost map to publish
         * @param name The name of the cost map
         */
        void publishVertexCosts(const lvr2::VertexMap<float>& costs, const std::string& name);

        /**
         * @briefP Publishes the vertex colors if these exists.
         */
        void publishVertexColors();

        /**
         * @brief Publishes all layer costs as mesh_msgs/VertexCosts
         */
        void publishCostLayers();

        /**
         * @brief Computes the projected barycentric coordinates, it implements Heidrich's method
         * See https://www.researchgate.net/publication/220494112_Computing_the_Barycentric_Coordinates_of_a_Projected_Point
         * @param p the query position
         * @param triangle the corresponding triangle
         * @param barycentric_coords The array will be filled with the barycentric coordinates
         * @param dist The distance if the query position to the triangle
         * @return ture if the query position lies inside the triangle
         */
        bool projectedBarycentricCoords(const Vector& p, const lvr2::FaceHandle& triangle,
                                        std::array<float, 3>& barycentric_coords, float& dist);

        /**
         * Computes barycentric coordinates of the given query position and the corresponding triangle
         * @param p The query position
         * @param triangle The corresponding triangle
         * @param u The barycentric coordinate if the first vertex
         * @param v The barycentric coordinate if the second vertex
         * @param w The barycentric coordinate if the third vertex
         * @return true if the query position lies inside the triangle
         */
        bool barycentricCoords(const Vector& p, const lvr2::FaceHandle& triangle, float& u, float& v, float& w);

        /**
         * @brief Callback function which is called from inside a layer plugin if cost values change
         * @param layer_name the name of the layer.
         */
        void layerChanged(const std::string& layer_name);

        /**
         * @brief Compute all contours and returns the corresponding vertices to use these as lethal vertices.
         * @param min_contour_size The minimum contour size, i.e. the number of vertices per contour.
         * @param min_contour_size
         * @param lethals the vector which is filled with contour vertices
         */
        void findLethalByContours(const int& min_contour_size, std::set<lvr2::VertexHandle>& lethals);

        /**
         * @brief Returns the global frame / coordinate system id string
         */
        const std::string getGlobalFrameID();

        /**
         * @brief Checks if the given vertex handle corresponds to a lethal / not passable vertex
         */
        inline bool isLethal(const lvr2::VertexHandle& vH);

        /**
         * @brief Converts a vector to a ROS geometry_msgs/Point message
         */
        inline const geometry_msgs::Point toPoint(const Vector& vec);

        /**
         * Computes the direction vector for the given triangle's vertices and barycentric coordinates while using the given vector map
         * @param vector_map The vector map to use
         * @param vertices The triangles vertices
         * @param barycentric_coords The barycentric coordinates of the query position.
         * @return An optional vector of the computed direction. It is valid if a vector has been computed successfully.
         */
        boost::optional<Vector> directionAtPosition(const lvr2::VertexMap<lvr2::BaseVector<float>>& vector_map,
                                                    const std::array<lvr2::VertexHandle, 3>& vertices,
                                                    const std::array<float, 3>& barycentric_coords);

        /**
         * Computes the cost value for the given triangle's vertices and barycentric coordinates while using the given cost map
         * @param costs The cost map to use
         * @param vertices The triangles vertices
         * @param barycentric_coords The barycentric coordinates of the query position.
         * @return A cost value for the given barycentric coordinates.
         */
        float costAtPosition(const lvr2::DenseVertexMap<float>& costs, const std::array<lvr2::VertexHandle, 3>& vertices,
                             const std::array<float, 3>& barycentric_coords);

        /**
         * Computes the cost value for the given triangle's vertices and barycentric coordinates while using the combined cost map
         * @param vertices The triangles vertices
         * @param barycentric_coords The barycentric coordinates of the query position.
         * @return A cost value for the given barycentric coordinates.
         */
        float costAtPosition(const std::array<lvr2::VertexHandle, 3>& vertices,
                             const std::array<float, 3>& barycentric_coords);

        /**
         * Computes the barycentric coordinates of the ray intersection point for the given ray
         * @param orig The ray origin
         * @param dir The ray direction
         * @param v0 The triangle's first vertex
         * @param v1 The triangle's second vertex
         * @param v2 The triangle's third vertex
         * @param t The signed distance to the triangle
         * @param u The first barycentric coordinate
         * @param v The second barycentric coordinate
         * @param p The thrid barycentric coordinate
         * @return True if the intersection point lies inside the triangle
         */
        bool rayTriangleIntersect(const Vector& orig, const Vector& dir, const Vector& v0, const Vector& v1, const Vector& v2,
                                  float& t, float& u, float& v, Vector& p);

        /**
         * @brief Resets all layers.
         * @todo implement
         * @return true if successfully reset
         */
        bool resetLayers();

        /**
         * @brief Returns the stored vector map
         */
        const lvr2::DenseVertexMap<mesh_map::Vector>& getVectorMap()
        {
            return vector_map;
        };

        /**
         * @brief Returns the stored mesh
         */
        const lvr2::HalfEdgeMesh<Vector>& mesh()
        {
            return *mesh_ptr;
        }

        /**
         * @brief Returns the stored combined costs
         */
        const lvr2::DenseVertexMap<float>& vertexCosts()
        {
            return vertex_costs;
        }

        /**
         * @brief Returns the map frame / coordinate system id
         */
        const std::string& mapFrame()
        {
            return global_frame;
        }

        /**
         * @brief Returns the mesh's triangle normals
         */
        const lvr2::DenseFaceMap<Normal>& faceNormals()
        {
            return face_normals;
        }

        /**
         * @brief Returns the mesh's vertex normals
         */
        const lvr2::DenseVertexMap<Normal>& vertexNormals()
        {
            return vertex_normals;
        }

        /**
         * @brief Returns the mesh's edge weights
         */
        const lvr2::DenseEdgeMap<float>& edgeWeights()
        {
            return edge_weights;
        }

        /**
         * @brief Returns the mesh's vertex distances
         */
        const lvr2::DenseEdgeMap<float>& edgeDistances()
        {
            return edge_distances;
        }

        /**
         * Searches in the surrounding triangles for the triangle in which the given
         * position lies.
         * @param pose_vec    Vector of the position which searched for
         * @param face        Face handle from which search begins
         * @param max_radius  The radius in which the controller searches for a consecutive face
         * @param max_dist    The maximum distance to the given face vertices
         * @return            Optional of (face handle, vertices, and barycentric coord) tuple
         */
        boost::optional<std::tuple<lvr2::FaceHandle, std::array<Vector, 3>, std::array<float, 3>>>
        searchNeighbourFaces(const Vector& pos, const lvr2::FaceHandle& face,
                             const float& max_radius, const float& max_dist);

        /**
         * Finds the next position given a position vector and its corresponding face
         * handle by following the direction For: look ahead when using mesh gradient
         * @param vec   direction vector from which the next step vector is calculated
         * @param face  face of the direction vector
         * @param step_width The step length to go ahead on the mesh surface
         * @return      new vector (also updates the ahead_face handle to correspond
         * to the new vector)
         */
        bool meshAhead(Vector& vec, lvr2::FaceHandle& face, const float& step_width);

        /**
         * @brief Stores the given vector map
         */
        void setVectorMap(lvr2::DenseVertexMap<mesh_map::Vector>& vector_map);

        /**
         * @brief Publishes a position as marker. Used for debug purposes.
         * @param pos The position to publish as marker
         * @param color The marker's color
         * @param name The marker's name
         */
        void publishDebugPoint(const Vector pos, const std_msgs::ColorRGBA& color, const std::string& name);

        /**
         * @brief Publishes a triangle as marker. Used for debug purposes.
         * @param face_handle The face handle for the triangle
         * @param color The marker's color
         * @param name The marker's name
         */
        void publishDebugFace(const lvr2::FaceHandle& face_handle, const std_msgs::ColorRGBA& color, const std::string& name);

        /**
         * @brief Publishes a vector field as visualisation_msgs/Marker
         * @param name The marker's name
         * @param vector_map The vector field to publish
         * @param publish_face_vectors Enables to publish an additional vertex for the triangle's center.
         */
        void publishVectorField(const std::string& name, const lvr2::DenseVertexMap<lvr2::BaseVector<float>>& vector_map,
                                const bool publish_face_vectors = false);

        /**
         * @brief Publishes a vector field as visualisation_msgs/Marker
         * @param name The marker's name
         * @param vector_map The vector field to publish
         * @param values The vertex cost values
         * @param cost_function A cost function to compute costs inside a triangle
         * @param publish_face_vectors Enables to publish an additional vertex for the triangle's center.
         */
        void publishVectorField(const std::string& name, const lvr2::DenseVertexMap<lvr2::BaseVector<float>>& vector_map,
                                const lvr2::DenseVertexMap<float>& values,
                                const std::function<float(float)>& cost_function = {},
                                const bool publish_face_vectors = false);

        /**
         * @brief Publishes the vector field as visualisation_msgs/Marker
         */
        void publishCombinedVectorField();

        /**
         * @brief returns a shared pointer to the specified layer
         */
        mesh_map::AbstractLayer::Ptr layer(const std::string& layer_name);

        /**
         * @brief create a Organized Fast Mesh, write it to mesh_ptr and anylse it
         * @param cloud
         */
        void createAndAnalyseOFM(const sensor_msgs::PointCloud2::ConstPtr &cloud);

        /**
         *  @brief calculate and publish a speed estimation
         */
        void publishSpeedoverAllVertex();
        /**
         * Retrun the subscribe value
         * @return subscribe
         */
        bool getsubscribe();
        std::shared_ptr<lvr2::HalfEdgeMesh<lvr2::BaseVector<float>>> mesh_ptr;
        std::shared_ptr<lvr2::AttributeMeshIOBase> mesh_io_ptr;

        lvr2::DenseVertexMap<bool> invalid;

    private:
        /**
         * check if the point p is in side the square of vertices
         * @param p
         * @param vertices
         * @return true if point o is inside the square
         */
        bool isInsideBox(lvr2::BaseVector<float> p, lvr2::BaseVector<float>* vertices);

        /**
         * checks whether an object protrudes between the wheels and above the ground clearance.
         * If so, the speed is reduced or maintained
         * @param cloudBuffer
         */
        void checkleathleObjectsbetweenWheels(lvr2::PointBuffer &cloudBuffer);

        /**
         * use a median filter on the speed estimation (if the speed estimation are zero the return is zero)
         */
        void median_filter_for_speed();

        /**
         * use a average filter on the speed estimation (if the speed estimation are zero the return is zero)
         */
        void average_filter_for_speed();

        /**
         * set the parames for the ofm creating and the speed calc
         */
        void setParamsForSpeedCalc();

        //! if true the MeshMap is subscribe to a point cloud
        bool subscribe;

        //! subscriber of the point cloud
        ros::Subscriber cloud_sub_;

        //! publisher of the mesh
        ros::Publisher mesh_pub_;

        //! plugin class loader for for the layer plugins
        pluginlib::ClassLoader<mesh_map::AbstractLayer> layer_loader;

        //! mapping from name to layer instance
        std::map<std::string, mesh_map::AbstractLayer::Ptr> layer_names;

        //! vector of name and layer instances
        std::vector<std::pair<std::string, mesh_map::AbstractLayer::Ptr>> layers;

        //! each layer maps to a set of impassable indices
        std::map<std::string, std::set<lvr2::VertexHandle>> lethal_indices;

        //! all impassable vertices
        std::set<lvr2::VertexHandle> lethals;

        //! global frame / coordinate system id
        std::string global_frame;

        //! server url
        std::string srv_url;

        //! login username to connect to the server
        std::string srv_username;

        //! login password to connect to the server
        std::string srv_password;

        std::string mesh_layer;


        float min_roughness;
        float max_roughness;
        float min_height_diff;
        float max_height_diff;
        float bb_min_x;
        float bb_min_y;
        float bb_min_z;
        float bb_max_x;
        float bb_max_y;
        float bb_max_z;

        std::string mesh_file;
        std::string mesh_part;

        //! combined layer costs
        lvr2::DenseVertexMap<float> vertex_costs;

        //! stored vector map to share between planner and controller
        lvr2::DenseVertexMap<mesh_map::Vector> vector_map;

        //! vertex distance for each edge
        lvr2::DenseEdgeMap<float> edge_distances;

        //! edge weights
        lvr2::DenseEdgeMap<float> edge_weights;

        //! triangle normals
        lvr2::DenseFaceMap<Normal> face_normals;

        //! vertex normals
        lvr2::DenseVertexMap<Normal> vertex_normals;

        //! publisher for vertex costs
        ros::Publisher vertex_costs_pub;

        //! publisher for speed estimation
        ros::Publisher speed_pub;

        //! publisher for vertex colors
        ros::Publisher vertex_colors_pub;

        //! publisher for the mesh geometry
        ros::Publisher mesh_geometry_pub;

        //! publisher for the debug markers
        ros::Publisher marker_pub;

        //! publisher for the stored vector field
        ros::Publisher vector_field_pub;

        //! shared pointer to dynamic reconfigure server
        boost::shared_ptr<dynamic_reconfigure::Server<mesh_map::MeshMapConfig>> reconfigure_server_ptr;

        //! dynamic reconfigure callback function binding
        dynamic_reconfigure::Server<mesh_map::MeshMapConfig>::CallbackType config_callback;

        //! first reconfigure call
        bool first_config;

        //! indicates whether the map has been loaded
        bool map_loaded;

        //! current mesh map configuration
        MeshMapConfig config;

        //! private node handle within the mesh map namespace
        ros::NodeHandle private_nh;

        //! transformation buffer
        tf2_ros::Buffer& tf_buffer;

        //! uuid for the load mesh map
        std::string uuid_str;

        //! layer mutex to handle simultaneous layer changes
        std::mutex layer_mtx;

        //! k-d tree type for 3D with a custom mesh adaptor
        typedef nanoflann::KDTreeSingleIndexAdaptor<
                nanoflann::L2_Simple_Adaptor<float, NanoFlannMeshAdaptor>,
                NanoFlannMeshAdaptor, 3> KDTree;

        //! k-d tree nano flann mesh adaptor to access mesh data
        std::unique_ptr<NanoFlannMeshAdaptor> adaptor_ptr;

        //! k-d tree to query mesh vertices in logarithmic time
        std::unique_ptr<KDTree> kd_tree_ptr;

<<<<<<< HEAD
        lvr2::BaseVector<float> left_wheel;
        lvr2::BaseVector<float> right_wheel;
=======
        //! quaternion for rotation to sensor
        lvr2::Quaternion<lvr2::BaseVector<float>> transform_to_sensor;

        //! quaternion for rotation to base
        lvr2::Quaternion<lvr2::BaseVector<float>> transform_to_base;

        //! point of the left wheel
        lvr2::BaseVector<float> left_wheel;

        //! point of the right wheeö
        lvr2::BaseVector<float> right_wheel;


>>>>>>> 9bde5f13
        lvr2::BaseVector<float> width_of_intresst;
        lvr2::BaseVector<float> depth_of_intresst;
        lvr2::BaseVector<float> hight_of_intresst;
        lvr2::BaseVector<float> length_of_intresst;
<<<<<<< HEAD
        lvr2::BaseVector<float>* area_of_interesst_left;
        lvr2::BaseVector<float>* area_of_interesst_right;

        lvr2::Quaternion<lvr2::BaseVector<float>> transform;

=======

        //! defention of area of interesst
        lvr2::BaseVector<float> area_of_interesst_left[8];

        //! defention of area of interesst
        lvr2::BaseVector<float> area_of_interesst_right[8];

        //! defention of area of the roboter
        lvr2::BaseVector<float> roboter_polyeder[8];

        //! the last ten speed estimation
        std::vector<float> last_speed;

        //! postion which speed estimation will be overwritten next
        int next_del =0;
        //! penalty for non-navigable vertices
        float  penalty;

        //! couter of scans
        int i=0;

        //! Reduced hertz rate for better visualization in RViz
        //! (if the driveability analysis is slower than the scanner's hertz rate, the image will flicker in RViz)
        int reduce=2;

        //! current speed estimation
        float speed =0;

        //! cal_step size for OFM
        int cal_step;

        //! row_step size for OFM
        int row_step;

        //! softcap for speed estimation
        //!if a non-passable point is closer to the robot than the softcap value, the robot stops
        float softcap;

        //!if a point is closer than threshold to the robot,
        //! the passability of the point is considered in the speed estimation
        float threshold;

        //! if a point is closer than this value to the robot
        //! it will not be part of the mesh and will not be considered in the speed estimation
        float min;

        //! sum of all weighted vertex cost
        float result;
        //! sum of all weights
        float divider =0;
>>>>>>> 9bde5f13

        //! Transformation matrix from os_sensor to base_link
        lvr2::Matrix4< lvr2::BaseVector<float>> matrixTransform;
    };

} /* namespace mesh_map */

#endif  // MESH_NAVIGATION__MESH_MAP_H<|MERGE_RESOLUTION|>--- conflicted
+++ resolved
@@ -57,10 +57,6 @@
 #include <sensor_msgs/PointCloud2.h>
 #include <organized_fast_mesh_generator.h>
 #include <lvr2/geometry/Quaternion.hpp>
-<<<<<<< HEAD
-
-=======
->>>>>>> 9bde5f13
 namespace mesh_map
 {
     class MeshMap
@@ -579,10 +575,6 @@
         //! k-d tree to query mesh vertices in logarithmic time
         std::unique_ptr<KDTree> kd_tree_ptr;
 
-<<<<<<< HEAD
-        lvr2::BaseVector<float> left_wheel;
-        lvr2::BaseVector<float> right_wheel;
-=======
         //! quaternion for rotation to sensor
         lvr2::Quaternion<lvr2::BaseVector<float>> transform_to_sensor;
 
@@ -596,18 +588,10 @@
         lvr2::BaseVector<float> right_wheel;
 
 
->>>>>>> 9bde5f13
         lvr2::BaseVector<float> width_of_intresst;
         lvr2::BaseVector<float> depth_of_intresst;
         lvr2::BaseVector<float> hight_of_intresst;
         lvr2::BaseVector<float> length_of_intresst;
-<<<<<<< HEAD
-        lvr2::BaseVector<float>* area_of_interesst_left;
-        lvr2::BaseVector<float>* area_of_interesst_right;
-
-        lvr2::Quaternion<lvr2::BaseVector<float>> transform;
-
-=======
 
         //! defention of area of interesst
         lvr2::BaseVector<float> area_of_interesst_left[8];
@@ -658,7 +642,6 @@
         float result;
         //! sum of all weights
         float divider =0;
->>>>>>> 9bde5f13
 
         //! Transformation matrix from os_sensor to base_link
         lvr2::Matrix4< lvr2::BaseVector<float>> matrixTransform;
